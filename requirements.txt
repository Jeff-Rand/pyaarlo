<<<<<<< HEAD
base64
requests
click
pycrypto
=======
requests
six
>>>>>>> 6bb81fc4
<|MERGE_RESOLUTION|>--- conflicted
+++ resolved
@@ -1,9 +1,4 @@
-<<<<<<< HEAD
-base64
-requests
-click
-pycrypto
-=======
 requests
 six
->>>>>>> 6bb81fc4
+click
+pycrypto