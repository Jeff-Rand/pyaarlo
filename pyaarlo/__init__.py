import base64
import datetime
import logging
import os
import pprint
import threading
import time

from .backend import ArloBackEnd
from .background import ArloBackground
from .base import ArloBase
from .camera import ArloCamera
from .cfg import ArloCfg
from .constant import (
    BLANK_IMAGE,
    DEVICES_PATH,
    FAST_REFRESH_INTERVAL,
    INITIAL_REFRESH_DELAY,
    MEDIA_LIBRARY_DELAY,
    MODEL_ESSENTIAL,
    MODEL_ESSENTIAL_INDOOR,
    MODEL_PRO_3_FLOODLIGHT,
    MODEL_PRO_4,
    MODEL_WIRED_VIDEO_DOORBELL,
    MODEL_WIREFREE_VIDEO_DOORBELL,
    PING_CAPABILITY,
    REFRESH_CAMERA_DELAY,
    SLOW_REFRESH_INTERVAL,
    TOTAL_BELLS_KEY,
    TOTAL_CAMERAS_KEY,
    TOTAL_LIGHTS_KEY,
)
from .doorbell import ArloDoorBell
from .light import ArloLight
from .media import ArloMediaLibrary
from .storage import ArloStorage
from .util import time_to_arlotime

_LOGGER = logging.getLogger("pyaarlo")

<<<<<<< HEAD
__version__ = "0.8.0a1"
=======
__version__ = "0.7.1b15"
>>>>>>> b579a628


class PyArlo(object):
    """Entry point for all Arlo operations.

    This is used to login to Arlo, open and maintain an evenstream with Arlo, find and store devices and device
    state, provide keep-alive services and make sure media sources are kept up to date.

    Every device discovered and created is done in here, every device discovered and created uses this instance
    to log errors, info and debug, to access the state database and configuration settings.

    **Required `kwargs` parameters:**

    * **username** - Your Arlo username.
    * **password** - Your Arlo password.

    **Optional `kwargs` parameters:**

    * **wait_for_initial_setup** - Wait for initial devices states to load before returning from constructor.
      Default `True`. Setting to `False` and using saved state can increase startup time.
    * **last_format** - Date string format used when showing video file dates. Default ``%m-%d %H:%M``.
    * **library_days** - Number of days of recordings to load. Default is `30`. If you have a lot of recordings
      you can lower this value.
    * **save_state** - Store device state across restarts. Default `True`.
    * **state_file** - Where to store state. Default is `${storage_dir}/${name.}pickle`
    * **refresh_devices_every** - Time, in hours, to refresh the device list from Arlo. This can help keep the login
      from timing out.
    * **stream_timeout** - Time, in seconds, for the event stream to close after receiving no packets. 0 means
      no timeout. Default 0 seconds. Setting this to `120` can be useful for catching dead connections - ie, an
      ISP forced a new IP on you.
    * **synchronous_mode** - Wait for operations to complete before returing. If you are coming from Pyarlo this
      will make Pyaarlo behave more like you expect.
    * **save_media_to** - Save media to a local directory.

    **Debug `kwargs` parameters:**

    * **dump** - Save event stream packets to a file.
    * **dump_file** - Where to packets. Default is `${storage_dir}/packets.dump`
    * **name** - Name used for state and dump files.
    * **verbose_debug** - If `True`, provide extra debug in the logs. This includes packets in and out.

    **2FA authentication `kwargs` parameters:**

    These parameters are needed for 2FA.

    * **tfa_source** - Where to get the token from. Default is `console`. Can be `imap` to use email or
      `rest-api` to use rest API website.
    * **tfa_type** - How to get the 2FA token delivered. Default is `email` but can be `sms`.
    * **tfa_timeout** - When using `imap` or `rest-api`, how long to wait, in seconds, between checks.
    * **tfa_total_timeout** - When using `imap` or `rest-api`, how long to wait, in seconds, for all checks.
    * **tfa_host** - When using `imap` or `rest-api`, host name of server.
    * **tfa_username** - When using `imap` or `rest-api`, user name on server. If `None` will use
      Arlo username.
    * **tfa_password** - When using `imap` or `rest-api`, password/token on server. If `None`
      will use Arlo password.

    **Infrequently used `kwargs` parameters:**

    These parameters are very rarely changed.

    * **host** - Arlo host to use. Default `https://my.arlo.com`.
    * **storage_dir** - Where to store saved state.
    * **db_motion_time** - Time, in seconds, to show active for doorbell motion detected. Default 30 seconds.
    * **db_ding_time** - Time, in seconds, to show on for doorbell button press. Default 10 seconds.
    * **request_timeout** - Time, in seconds, for requests sent to Arlo to succeed. Default 60 seconds.
    * **recent_time** - Time, in seconds, for the camera to indicate it has seen motion. Default 600 seconds.
    * **no_media_upload** - Force a media upload after camera activity.
      Normally not needed but some systems fail to push media uploads. Default 'False'. Deprecated, use `media_retry`.
    * **media_retry** - Force a media upload after camera activity.
      Normally not needed but some systems fail to push media uploads. An
      integer array of timeout to use to get the update image. Default '[]'.
    * **no_media_upload** - Force a media upload after camera activity.
      Normally not needed but some systems fail to push media uploads. Default 'False'.
    * **user_agent** - Set what 'user-agent' string is passed in request headers. It affects what video stream type is
      returned. Default is `arlo`.
    * **mode_api** - Which api to use to set the base station modes. Default is `auto` which choose an API
      based on camera model. Can also be `v1` and `v2`.
    * **reconnect_every** - Time, in minutes, to close and relogin to Arlo.
    * **snapshot_timeout** - Time, in seconds, to stop the snapshot attempt and return the camera to the idle state.

    **Attributes**

    Pyaarlo provides an asynchronous interface for receiving events from Arlo devices. To use it you register
    a callback for an attribute against a device. The following are a list of currently supported attributes:

    * **motionDetected** - called when motion start and stops
    * **audioDetected** - called when noise starts and stops
    * **activeMode** - called when a base changes mode
    * **more to come...** - I will flesh this out, but look in const.h for a good idea

    You can use the attribute `*` to register for all events.

    """

    def __init__(self, **kwargs):
        """Constructor for the PyArlo object."""
        # core values
        self._last_error = None

        # Set up the config first.
        self._cfg = ArloCfg(self, **kwargs)

        # Create storage/scratch directory.
        if self._cfg.state_file is not None or self._cfg.dump_file is not None:
            try:
                os.mkdir(self._cfg.storage_dir)
            except Exception:
                pass

        # Create remaining components.
        self._bg = ArloBackground(self)
        self._st = ArloStorage(self)
        self._be = ArloBackEnd(self)
        self._ml = ArloMediaLibrary(self)

        # Failed to login, then stop now!
        if not self._be.is_connected:
            return

        self._lock = threading.Condition()
        self._bases = []
        self._cameras = []
        self._lights = []
        self._doorbells = []

        # On day flip we do extra work, record today.
        self._today = datetime.date.today()

        # Every few hours we can refresh the device list.
        self._refresh_devices_at = time.monotonic() + self._cfg.refresh_devices_every

        # Every few minutes we can refresh the mode list.
        self._refresh_modes_at = time.monotonic() + self._cfg.refresh_modes_every

        # default blank image when waiting for camera image to appear
        self._blank_image = base64.standard_b64decode(BLANK_IMAGE)

        # Slow piece.
        # Get devices, fill local db, and create device instance.
        self.info("pyaarlo starting")
        self._started = False
        self._refresh_devices()

        for device in self._devices:
            dname = device.get("deviceName")
            dtype = device.get("deviceType")
            if device.get("state", "unknown") != "provisioned":
                self.info("skipping " + dname + ": state unknown")
                continue

            # This needs it's own code now... Does no parent indicate a base station???
            if (
                dtype == "basestation"
                or device.get("modelId") == "ABC1000"
                or dtype == "arloq"
                or dtype == "arloqs"
            ):
                self._bases.append(ArloBase(dname, self, device))
            # Newer devices can connect directly to wifi and can be its own base station,
            # it can also be assigned to a real base station
            if (
                device.get("modelId").startswith(MODEL_WIRED_VIDEO_DOORBELL)
                or device.get("modelId").startswith(MODEL_PRO_3_FLOODLIGHT)
                or device.get("modelId").startswith(MODEL_PRO_4)
                or device.get("modelId").startswith(MODEL_ESSENTIAL)
                or device.get("modelId").startswith(MODEL_ESSENTIAL_INDOOR)
                or device.get("modelId").startswith(MODEL_WIREFREE_VIDEO_DOORBELL)
            ):
                parent_id = device.get("parentId", None)
                if parent_id is None or parent_id == device.get("deviceId", None):
                    self._bases.append(ArloBase(dname, self, device))
            if dtype == "arlobridge":
                self._bases.append(ArloBase(dname, self, device))
            if (
                dtype == "camera"
                or dtype == "arloq"
                or dtype == "arloqs"
                or device.get("modelId").startswith(MODEL_WIRED_VIDEO_DOORBELL)
                or device.get("modelId").startswith(MODEL_WIREFREE_VIDEO_DOORBELL)
            ):
                self._cameras.append(ArloCamera(dname, self, device))
            if dtype == "doorbell":
                self._doorbells.append(ArloDoorBell(dname, self, device))
            if dtype == "lights":
                self._lights.append(ArloLight(dname, self, device))

        # Save out unchanging stats!
        self._st.set(["ARLO", TOTAL_CAMERAS_KEY], len(self._cameras))
        self._st.set(["ARLO", TOTAL_BELLS_KEY], len(self._doorbells))
        self._st.set(["ARLO", TOTAL_LIGHTS_KEY], len(self._lights))

        # Always ping bases first!
        self._ping_bases()

        # Initial config and state retrieval.
        if self._cfg.synchronous_mode:
            # Synchronous; run them one after the other
            self.debug("getting initial settings")
            self._refresh_bases(initial=True)
            self._refresh_modes()
            self._refresh_ambient_sensors()
            self._refresh_doorbells()
            self._ml.load()
            self._refresh_camera_thumbnails(True)
            self._refresh_camera_media(True)
            self._initial_refresh_done()
        else:
            # Asynchronous; queue them to run one after the other
            self.debug("queueing initial settings")
            self._bg.run(self._refresh_bases, initial=True)
            self._bg.run(self._refresh_modes)
            self._bg.run(self._refresh_ambient_sensors)
            self._bg.run(self._refresh_doorbells)
            self._bg.run(self._ml.load)
            self._bg.run(self._refresh_camera_thumbnails, wait=False)
            self._bg.run(self._refresh_camera_media, wait=False)
            self._bg.run(self._initial_refresh_done)

        # Register house keeping cron jobs.
        self.debug("registering cron jobs")
        self._bg.run_every(self._fast_refresh, FAST_REFRESH_INTERVAL)
        self._bg.run_every(self._slow_refresh, SLOW_REFRESH_INTERVAL)

        # Wait for initial refresh
        if self._cfg.wait_for_initial_setup:
            with self._lock:
                while not self._started:
                    self.debug("waiting for initial setup...")
                    self._lock.wait(1)
            self.debug("setup finished...")

    def __repr__(self):
        # Representation string of object.
        return "<{0}: {1}>".format(self.__class__.__name__, self._cfg.name)

    def _refresh_devices(self):
        url = DEVICES_PATH + "?t={}".format(time_to_arlotime())
        self._devices = self._be.get(url)
        if not self._devices:
            self.warning("No devices returned from " + url)
            self._devices = []
        self.vdebug("devices={}".format(pprint.pformat(self._devices)))

    def _refresh_camera_thumbnails(self, wait=False):
        """Request latest camera thumbnails, called at start up."""
        for camera in self._cameras:
            camera.update_last_image(wait)

    def _refresh_camera_media(self, wait=False):
        """Rebuild cameras media library, called at start up or when day changes."""
        for camera in self._cameras:
            camera.update_media(wait)

    def _refresh_ambient_sensors(self):
        for camera in self._cameras:
            camera.update_ambient_sensors()

    def _refresh_doorbells(self):
        for doorbell in self._doorbells:
            doorbell.update_silent_mode()

    def _ping_bases(self):
        for base in self._bases:
            if base.has_capability(PING_CAPABILITY):
                base.ping()
            else:
                self.vdebug(f"NO ping to {base.device_id}")

    def _refresh_bases(self, initial):
        for base in self._bases:
            base.update_modes(initial)
            self._be.notify(
                base=base,
                body={"action": "get", "resource": "cameras", "publishResponse": False},
                wait_for="response",
            )
            self._be.notify(
                base=base,
                body={
                    "action": "get",
                    "resource": "doorbells",
                    "publishResponse": False,
                },
                wait_for="response",
            )
            self._be.notify(
                base=base,
                body={"action": "get", "resource": "lights", "publishResponse": False},
                wait_for="response",
            )

    def _refresh_modes(self):
        self.vdebug("refresh modes")
        for base in self._bases:
            base.update_mode()

    def _fast_refresh(self):
        self.vdebug("fast refresh")
        self._bg.run(self._st.save)
        self._ping_bases()

        # do we need to reload the modes?
        if self._cfg.refresh_modes_every != 0:
            now = time.monotonic()
            self.vdebug(
                "mode reload check {} {}".format(str(now), str(self._refresh_modes_at))
            )
            if now > self._refresh_modes_at:
                self.debug("mode reload needed")
                self._refresh_modes_at = now + self._cfg.refresh_modes_every
                self._bg.run(self._refresh_modes)
        else:
            self.vdebug("no mode reload")

        # do we need to reload the devices?
        if self._cfg.refresh_devices_every != 0:
            now = time.monotonic()
            self.vdebug(
                "device reload check {} {}".format(
                    str(now), str(self._refresh_devices_at)
                )
            )
            if now > self._refresh_devices_at:
                self.debug("device reload needed")
                self._refresh_devices_at = now + self._cfg.refresh_devices_every
                self._bg.run(self._refresh_devices)
        else:
            self.vdebug("no device reload")

        # if day changes then reload recording library and camera counts
        today = datetime.date.today()
        self.vdebug("day testing with {}!".format(str(today)))
        if self._today != today:
            self.debug("day changed to {}!".format(str(today)))
            self._today = today
            self._bg.run(self._ml.load)
            self._bg.run(self._refresh_camera_media, wait=False)

    def _slow_refresh(self):
        self.vdebug("slow refresh")
        self._bg.run(self._refresh_bases, initial=False)
        self._bg.run(self._refresh_ambient_sensors)

    def _initial_refresh(self):
        self.debug("initial refresh")
        self._bg.run(self._refresh_bases, initial=True)
        self._bg.run(self._refresh_ambient_sensors)
        self._bg.run(self._initial_refresh_done)

    def _initial_refresh_done(self):
        self.debug("initial refresh done")
        with self._lock:
            self._started = True
            self._lock.notify_all()

    def stop(self):
        """Stop connection to Arlo and logout."""
        self._st.save()
        self._be.logout()

    @property
    def entity_id(self):
        if self.cfg.serial_ids:
            return self.device_id
        else:
            return self.name.lower().replace(" ", "_")

    @property
    def name(self):
        return "ARLO CONTROLLER"

    @property
    def device_id(self):
        return "ARLO"

    @property
    def model_id(self):
        return self.name

    @property
    def cfg(self):
        return self._cfg

    @property
    def bg(self):
        return self._bg

    @property
    def st(self):
        return self._st

    @property
    def be(self):
        return self._be

    @property
    def ml(self):
        return self._ml

    @property
    def is_connected(self):
        """Returns `True` if the object is connected to the Arlo servers, `False` otherwise."""
        return self._be.is_connected

    @property
    def cameras(self):
        """List of registered cameras.

        :return: a list of cameras.
        :rtype: list(ArloCamera)
        """
        return self._cameras

    @property
    def doorbells(self):
        """List of registered doorbells.

        :return: a list of doorbells.
        :rtype: list(ArloDoorBell)
        """
        return self._doorbells

    @property
    def lights(self):
        """List of registered lights.

        :return: a list of lights.
        :rtype: list(ArloLight)
        """
        return self._lights

    @property
    def base_stations(self):
        """List of base stations..

        :return: a list of base stations.
        :rtype: list(ArloBase)
        """
        return self._bases

    @property
    def blank_image(self):
        """Return a binaryy representation of a blank image.

        :return: A bytes representation of a blank image.
        :rtype: bytearray
        """
        return self._blank_image

    def lookup_camera_by_id(self, device_id):
        """Return the camera referenced by `device_id`.

        :param device_id: The camera device to look for
        :return: A camera object or 'None' on failure.
        :rtype: ArloCamera
        """
        camera = list(filter(lambda cam: cam.device_id == device_id, self.cameras))
        if camera:
            return camera[0]
        return None

    def lookup_camera_by_name(self, name):
        """Return the camera called `name`.

        :param name: The camera name to look for
        :return: A camera object or 'None' on failure.
        :rtype: ArloCamera
        """
        camera = list(filter(lambda cam: cam.name == name, self.cameras))
        if camera:
            return camera[0]
        return None

    def lookup_doorbell_by_id(self, device_id):
        """Return the doorbell referenced by `device_id`.

        :param device_id: The doorbell device to look for
        :return: A doorbell object or 'None' on failure.
        :rtype: ArloDoorBell
        """
        doorbell = list(filter(lambda cam: cam.device_id == device_id, self.doorbells))
        if doorbell:
            return doorbell[0]
        return None

    def lookup_doorbell_by_name(self, name):
        """Return the doorbell called `name`.

        :param name: The doorbell name to look for
        :return: A doorbell object or 'None' on failure.
        :rtype: ArloDoorBell
        """
        doorbell = list(filter(lambda cam: cam.name == name, self.doorbells))
        if doorbell:
            return doorbell[0]
        return None

    def inject_response(self, response):
        """Inject a test packet into the event stream.

        **Note:** The method makes no effort to check the packet.

        :param response: packet to inject.
        :type response: JSON data
        """
        self.debug("injecting\n{}".format(pprint.pformat(response)))
        self._be.ev_inject(response)

    def attribute(self, attr):
        """Return the value of attribute attr.

        PyArlo stores its state in key/value pairs. This returns the value associated with the key.

        :param attr: Attribute to look up.
        :type attr: str
        :return: The value associated with attribute or `None` if not found.
        """
        return self._st.get(["ARLO", attr], None)

    def add_attr_callback(self, attr, cb):
        pass

    # TODO needs thinking about... track new cameras for example.
    def update(self, update_cameras=False, update_base_station=False):
        pass

    def error(self, msg):
        self._last_error = msg
        _LOGGER.error(msg)

    @property
    def last_error(self):
        """Return the last reported error."""
        return self._last_error

    def warning(self, msg):
        _LOGGER.warning(msg)

    def info(self, msg):
        _LOGGER.info(msg)

    def debug(self, msg):
        _LOGGER.debug(msg)

    def vdebug(self, msg):
        if self._cfg.verbose:
            _LOGGER.debug(msg)<|MERGE_RESOLUTION|>--- conflicted
+++ resolved
@@ -38,11 +38,7 @@
 
 _LOGGER = logging.getLogger("pyaarlo")
 
-<<<<<<< HEAD
 __version__ = "0.8.0a1"
-=======
-__version__ = "0.7.1b15"
->>>>>>> b579a628
 
 
 class PyArlo(object):
