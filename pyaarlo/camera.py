--- conflicted
+++ resolved
@@ -7,12 +7,8 @@
 
 from pyaarlo.device import ArloChildDevice
 from pyaarlo.util import ( arlotime_to_time,http_get )
-<<<<<<< HEAD
-from pyaarlo.constant import( BRIGHTNESS_KEY,
-=======
 from pyaarlo.constant import( ACTIVITY_STATE_KEY,
                                 BRIGHTNESS_KEY,
->>>>>>> d87ec2a6
                                 CAPTURED_TODAY_KEY,
                                 FLIP_KEY,
                                 LAST_CAPTURE_KEY,
@@ -39,8 +35,6 @@
         self._lock = threading.Lock()
         self._arlo._bg.run_in( self._update_media,10 )
 
-<<<<<<< HEAD
-=======
     def _set_recent( self,timeo ):
         with self._lock:
             self._recent = True
@@ -49,16 +43,11 @@
         self._arlo.debug( 'turning recent ON for ' + self._name )
         self._do_callbacks( 'recentActivity',True )
 
->>>>>>> d87ec2a6
     def _clear_recent( self ):
         with self._lock:
             self._recent = False
             self._recent_job = None
-<<<<<<< HEAD
-        self._arlo.info( 'turning recent OFF for ' + self._name )
-=======
         self._arlo.debug( 'turning recent OFF for ' + self._name )
->>>>>>> d87ec2a6
         self._do_callbacks( 'recentActivity',False )
 
     # media library finished. Update our counts
@@ -67,11 +56,7 @@
         count,videos = self._arlo._ml.videos_for( self )
         if videos:
             captured_today = len([video for video in videos if video.created_today])
-<<<<<<< HEAD
-            last_captured = videos[0].created_at_pretty('%Y-%m-%d %H:%M:%S')
-=======
             last_captured = videos[0].created_at_pretty( self._arlo._last_format )
->>>>>>> d87ec2a6
             last_time = arlotime_to_time( videos[0].created_at )
         else:
             captured_today = 0
