--- conflicted
+++ resolved
@@ -32,18 +32,11 @@
 TEMPERATURE_KEY     = 'temperature'
 
 # we can get these from the resource; doorbell is subset
-<<<<<<< HEAD
-RESOURCE_KEYS = [ ACTIVITY_STATE, AUDIO_DETECTED_KEY, BATTERY_KEY,
-                            BRIGHTNESS_KEY, CONNECTION_KEY, FLIP_KEY,
-                            MIRROR_KEY, MOTION_DETECTED_KEY, MOTION_ENABLED_KEY,
-                            MOTION_SENS_KEY, POWER_SAVE_KEY, SIGNAL_STR_KEY ]
-=======
 RESOURCE_KEYS = [ ACTIVITY_STATE_KEY, AIR_QUALITY_KEY, AUDIO_DETECTED_KEY, BATTERY_KEY,
                             BRIGHTNESS_KEY, CONNECTION_KEY, FLIP_KEY, HUMIDITY_KEY,
                             MIRROR_KEY, MOTION_DETECTED_KEY, MOTION_ENABLED_KEY,
                             MOTION_SENS_KEY, POWER_SAVE_KEY, PRIVACY_KEY,
                             SIGNAL_STR_KEY, TEMPERATURE_KEY ]
->>>>>>> d87ec2a6
 
 RESOURCE_UPDATE_KEYS = [ ACTIVITY_STATE_KEY, AIR_QUALITY_KEY, AUDIO_DETECTED_KEY, BATTERY_KEY,
                             HUMIDITY_KEY, MOTION_DETECTED_KEY, PRIVACY_KEY, SIGNAL_STR_KEY, TEMPERATURE_KEY ]
