import codecs
import re
import time
import warnings

import requests
<<<<<<< HEAD
#import six
#import six.moves.http_client
import http.client
import time
import warnings
=======
import six
import six.moves.http_client
>>>>>>> 7ec5cbb3

# Technically, we should support streams that mix line endings.  This regex,
# however, assumes that a system will provide consistent line endings.
end_of_field = re.compile(r'\r\n\r\n|\r\r|\n\n')


class SSEClient(object):
    def __init__(self, log, url, last_id=None, retry=3000, session=None, chunk_size=1024, reconnect_cb=None, **kwargs):
        self.log = log
        self.url = url
        self.last_id = last_id
        self.retry = retry
        self.chunk_size = chunk_size
        self.running = True
        self.reconnect_cb = reconnect_cb

        # Optional support for passing in a requests.Session()
        self.session = session

        # Any extra kwargs will be fed into the requests.get call later.
        self.requests_kwargs = kwargs

        # The SSE spec requires making requests with Cache-Control: nocache
        if 'headers' not in self.requests_kwargs:
            self.requests_kwargs['headers'] = {}
        self.requests_kwargs['headers']['Cache-Control'] = 'no-cache'

        # The 'Accept' header is not required, but explicit > implicit
        self.requests_kwargs['headers']['Accept'] = 'text/event-stream'

        # Keep data here as it streams in
        self.buf = u''

        self._connect()

    def stop(self):
        self.running = False

    def _connect(self):
        if self.last_id:
            self.requests_kwargs['headers']['Last-Event-ID'] = self.last_id

        # Use session if set.  Otherwise fall back to requests module.
        requester = self.session or requests
        self.resp = requester.get(self.url, stream=True, **self.requests_kwargs)
        self.resp_iterator = self.resp.iter_content(chunk_size=self.chunk_size)

        # TODO: Ensure we're handling redirects.  Might also stick the 'origin'
        # attribute on Events like the Javascript spec requires.
        self.resp.raise_for_status()

    def _event_complete(self):
        return re.search(end_of_field, self.buf) is not None

    def __iter__(self):
        return self

    def __next__(self):
        decoder = codecs.getincrementaldecoder(
            self.resp.encoding)(errors='replace')
        while not self._event_complete():
            try:
                next_chunk = next(self.resp_iterator)
                if not next_chunk:
                    raise EOFError()
                self.buf += decoder.decode(next_chunk)

            except (StopIteration, requests.RequestException, EOFError, http.client.IncompleteRead) as e:
                if not self.running:
                    self.log.debug('stopping')
                    return None

                self.log.debug('sseclient-error={}'.format(type(e).__name__))
                time.sleep(self.retry / 1000.0)
                self._connect()

                # signal up!
                if self.reconnect_cb:
                    self.reconnect_cb()

                # The SSE spec only supports resuming from a whole message, so
                # if we have half a message we should throw it out.
                head, sep, tail = self.buf.rpartition('\n')
                self.buf = head + sep
                continue

        # Split the complete event (up to the end_of_field) into event_string,
        # and retain anything after the current complete event in self.buf
        # for next time.
        (event_string, self.buf) = re.split(end_of_field, self.buf, maxsplit=1)
        msg = Event.parse(event_string)

        # If the server requests a specific retry delay, we need to honor it.
        if msg.retry:
            self.retry = msg.retry

        # last_id should only be set if included in the message.  It's not
        # forgotten if a message omits it.
        if msg.id:
            self.last_id = msg.id

        return msg

    #  if six.PY2:
        #  next = __next__


class Event(object):
    sse_line_pattern = re.compile('(?P<name>[^:]*):?( ?(?P<value>.*))?')

    def __init__(self, data='', event='message', id=None, retry=None):
        self.data = data
        self.event = event
        self.id = id
        self.retry = retry

    def dump(self):
        lines = []
        if self.id:
            lines.append('id: %s' % self.id)

        # Only include an event line if it's not the default already.
        if self.event != 'message':
            lines.append('event: %s' % self.event)

        if self.retry:
            lines.append('retry: %s' % self.retry)

        lines.extend('data: %s' % d for d in self.data.split('\n'))
        return '\n'.join(lines) + '\n\n'

    @classmethod
    def parse(cls, raw):
        """
        Given a possibly-multiline string representing an SSE message, parse it
        and return a Event object.
        """
        msg = cls()
        for line in raw.splitlines():
            m = cls.sse_line_pattern.match(line)
            if m is None:
                # Malformed line.  Discard but warn.
                warnings.warn('Invalid SSE line: "%s"' % line, SyntaxWarning)
                continue

            name = m.group('name')
            if name == '':
                # line began with a ":", so is a comment.  Ignore
                continue
            value = m.group('value')

            if name == 'data':
                # If we already have some data, then join to it with a newline.
                # Else this is it.
                if msg.data:
                    msg.data = '%s\n%s' % (msg.data, value)
                else:
                    msg.data = value
            elif name == 'event':
                msg.event = value
            elif name == 'id':
                msg.id = value
            elif name == 'retry':
                msg.retry = int(value)

        return msg

    def __str__(self):
        return self.data<|MERGE_RESOLUTION|>--- conflicted
+++ resolved
@@ -4,16 +4,9 @@
 import warnings
 
 import requests
-<<<<<<< HEAD
-#import six
-#import six.moves.http_client
 import http.client
 import time
 import warnings
-=======
-import six
-import six.moves.http_client
->>>>>>> 7ec5cbb3
 
 # Technically, we should support streams that mix line endings.  This regex,
 # however, assumes that a system will provide consistent line endings.
