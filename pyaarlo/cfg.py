--- conflicted
+++ resolved
@@ -109,9 +109,6 @@
 
     @property
     def hide_deprecated_services(self, default=False):
-<<<<<<< HEAD
-        return self._kw.get('hide_deprecated_services', default)
-=======
         return self._kw.get('hide_deprecated_services', default)
 
     @property
@@ -166,5 +163,4 @@
     def dump_file(self):
         if self.dump:
             return self.storage_dir + '/' + 'packets.dump'
-        return None
->>>>>>> 6bb81fc4
+        return None